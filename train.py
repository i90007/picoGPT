<<<<<<< HEAD
"""
This training script for running on a single gpu
"""
import os
import time
import math
from contextlib import nullcontext
import numpy as np

import torch
# import sys
# sys.exit()
from model import MemorizingGPT
# default config values designed to train a gpt2 (124M) on OpenWebText
# I/O
out_dir = 'out'
eval_interval = 200 # 2000 for openwebtext, 200 for tinyshakespeare
eval_iters = 20 # 200 for openwebtext, 20 for tinyshakespeare
init_from = 'scratch' # 'scratch' or 'resume'
# data
dataset = 'tinyshakespeare' # 'openwebtext'
gradient_accumulation_steps = 64 # used to simulate larger batch sizes
batch_size = 1 # if gradient_accumulation_steps > 1, this is the micro-batch size (16 for tinyshakespeare and TPU on Google Colab)
# adamw optimizer
learning_rate = 6e-4 # max learning rate
max_iters = 200 # total number of training iterations (600000 for openwebtext, 200 for tinyshakespeare)
weight_decay = 1e-1
beta1 = 0.9
beta2 = 0.95
grad_clip = 1.0 # clip gradients at this value, or disable if == 0.0
# learning rate decay settings
decay_lr = True # whether to decay the learning rate
warmup_iters = 20 # how many steps to warm up for (2000 for openwebtext, 20 for tinyshakespeare)
lr_decay_iters = 200 # should be ~= max_iters per Chinchilla (600000 for openwebtext, 200 for tinyshakespeare)
min_lr = 6e-5 # minimum learning rate, should be ~= learning_rate/10 per Chinchilla
# attempt to autodetect device
device = "cpu" # examples: 'cpu', 'cuda', 'cuda:0', 'cuda:1' etc., or try 'mps' on macbooks
if torch.cuda.is_available():
    device = "cuda"
elif hasattr(torch.backends, "mps") and torch.backends.mps.is_available():
    device = "mps"
print(f"using device: {device}")
# 'float32', 'bfloat16', or 'float16', the latter will auto implement a GradScaler
dtype = 'bfloat16' if torch.cuda.is_available() and torch.cuda.is_bf16_supported() else 'float16'
compile = True if device == "cuda" else False # use PyTorch 2.0 to compile the model to be faster
# -----------------------------------------------------------------------------
class GPTConfig:
    block_size: int = 512 # (512) how far back does the model look? i.e. context size
    vocab_size: int = 50304 # GPT-2 vocab_size of 50257, padded up to nearest multiple of 64 for efficiency
    n_layer: int = 12 # size of the model
    n_head: int = 12 # size of the model
    n_embd: int = 768 # size of the model
    dropout: float = 0.1 # for determinism
    bias: bool = True # True: bias in Linears and LayerNorms, like GPT-2. False: a bit better and faster
    max_knn_memories: bool = 130943 # the maximum number of memories that will be stored locally

# we are running on a single gpu, and one process
tokens_per_iter = gradient_accumulation_steps * batch_size * GPTConfig.block_size
print(f"tokens per iteration will be: {tokens_per_iter:,}")

os.makedirs(out_dir, exist_ok=True)
torch.manual_seed(1337)
torch.backends.cuda.matmul.allow_tf32 = True # allow tf32 on matmul
torch.backends.cudnn.allow_tf32 = True # allow tf32 on cudnn
device_type = 'cuda' if 'cuda' in device else 'cpu' # for later use in torch.autocast
# note: float16 data type will automatically use a GradScaler
ptdtype = {'float32': torch.float32, 'bfloat16': torch.bfloat16, 'float16': torch.float16}[dtype]
ctx = nullcontext() if device_type == 'cpu' else torch.amp.autocast(device_type=device_type, dtype=ptdtype)

# poor man's data loader
data_dir = os.path.join('data', dataset)
def get_batch(split):
    # We recreate np.memmap every batch to avoid a memory leak, as per
    # https://stackoverflow.com/questions/45132940/numpy-memmap-memory-usage-want-to-iterate-once/61472122#61472122
    if split == 'train':
        data = np.memmap(os.path.join(data_dir, 'train.bin'), dtype=np.uint16, mode='r')
    else:
        data = np.memmap(os.path.join(data_dir, 'val.bin'), dtype=np.uint16, mode='r')
    ix = torch.randint(len(data) - GPTConfig.block_size, (batch_size,))
    x = torch.stack([torch.from_numpy((data[i:i+GPTConfig.block_size]).astype(np.int64)) for i in ix])
    y = torch.stack([torch.from_numpy((data[i+1:i+1+GPTConfig.block_size]).astype(np.int64)) for i in ix])
    if device_type == 'cuda':
        # pin arrays x,y, which allows us to move them to GPU asynchronously (non_blocking=True)
        x, y = x.pin_memory().to(device, non_blocking=True), y.pin_memory().to(device, non_blocking=True)

    else:
        x, y = x.to(device), y.to(device)

    return x, y

# init these up here, can override if init_from='resume' (i.e. from a checkpoint)
iter_num = 0
best_val_loss = 1e9

if init_from == 'scratch':
    # init a new model from scratch
    print("Initializing a new model from scratch")
    model = MemorizingGPT(GPTConfig)
elif init_from == 'resume':
    print(f"Resuming training from {out_dir}")
    # resume training from a checkpoint.
    ckpt_path = os.path.join(out_dir, 'ckpt.pt')
    checkpoint = torch.load(ckpt_path, map_location=device)
    # create the model
    model = MemorizingGPT(GPTConfig)
    state_dict = checkpoint['model']
    # fix the keys of the state dictionary :(
    # honestly no idea how checkpoints sometimes get this prefix, have to debug more
    unwanted_prefix = '_orig_mod.'
    for k,v in list(state_dict.items()):
        if k.startswith(unwanted_prefix):
            state_dict[k[len(unwanted_prefix):]] = state_dict.pop(k)
    model.load_state_dict(state_dict)
    iter_num = checkpoint['iter_num']
    best_val_loss = checkpoint['best_val_loss']
# crop down the model block size if desired, using model surgery
if GPTConfig.block_size < model.config.block_size:
    model.crop_block_size(GPTConfig.block_size)
model.to(device)

# initialize a GradScaler. If enabled=False scaler is a no-op
scaler = torch.amp.GradScaler(device, enabled=(dtype == 'float16'))

# optimizer
optimizer = model.configure_optimizers(weight_decay, learning_rate, (beta1, beta2), device_type)
if init_from == 'resume':
    optimizer.load_state_dict(checkpoint['optimizer'])
checkpoint = None # free up memory

# compile the model
if compile:
    print("compiling the model... (takes a ~minute)")
    model = torch.compile(model) # requires PyTorch 2.0

# helps estimate an arbitrarily accurate loss over either split using many batches
@torch.no_grad()
def estimate_loss():
    out = {}
    model.eval()
    for split in ['train', 'val']:
        losses = torch.zeros(eval_iters)
        logits = None
        model.knn.clear()
        for k in range(eval_iters):
            print(f'Estimate_loss - {k} from {eval_iters}')
            X, Y = get_batch(split)
            with ctx:
                logits, loss = model(X, Y, xl_memories = logits)
            losses[k] = loss.item()
        out[split] = losses.mean()
    model.train()
    return out

# learning rate decay scheduler (cosine with warmup)
def get_lr(it):
    # 1) linear warmup for warmup_iters steps
    if it < warmup_iters:
        return learning_rate * it / warmup_iters
    # 2) if it > lr_decay_iters, return min learning rate
    if it > lr_decay_iters:
        return min_lr
    # 3) in between, use cosine decay down to min learning rate
    decay_ratio = (it - warmup_iters) / (lr_decay_iters - warmup_iters)
    assert 0 <= decay_ratio <= 1
    coeff = 0.5 * (1.0 + math.cos(math.pi * decay_ratio)) # coeff ranges 0..1
    return min_lr + coeff * (learning_rate - min_lr)

# training loop
X, Y = get_batch('train') # fetch the very first batch
t0 = time.time()
local_iter_num = 0 # number of iterations in the lifetime of this process

while True:
    # determine and set the learning rate for this iteration
    lr = get_lr(iter_num) if decay_lr else learning_rate
    for param_group in optimizer.param_groups:
        param_group['lr'] = lr

    # evaluate the loss on train/val sets and write checkpoints
    if iter_num % eval_interval == 0:
        losses = estimate_loss()
        print(f"step {iter_num}: train loss {losses['train']:.4f}, val loss {losses['val']:.4f}")
        if losses['val'] < best_val_loss:
            best_val_loss = losses['val']
            if iter_num > 0:
                checkpoint = {
                    'model': model.state_dict(),
                    'optimizer': optimizer.state_dict(),
                    'iter_num': iter_num,
                    'best_val_loss': best_val_loss,
                }
                print(f"saving checkpoint to {out_dir}")
                torch.save(checkpoint, os.path.join(out_dir, 'ckpt.pt'))

    # Clear XL memories
    logits = None
    # Clear KNN memory
    model.knn.clear()
    # forward backward update, with optional gradient accumulation to simulate larger batch size
    # and using the GradScaler if data type is float16
    for micro_step in range(gradient_accumulation_steps):
        with ctx:
            logits, loss = model(X, Y, xl_memories=logits)
            loss = loss / gradient_accumulation_steps # scale the loss to account for gradient accumulation
        # immediately async prefetch next batch while model is doing the forward pass on the GPU
        X, Y = get_batch('train')
        # backward pass, with gradient scaling if training in fp16
        scaler.scale(loss).backward()
    # clip the gradient
    if grad_clip != 0.0:
        scaler.unscale_(optimizer)
        torch.nn.utils.clip_grad_norm_(model.parameters(), grad_clip)
    # step the optimizer and scaler if training in fp16
    scaler.step(optimizer)
    scaler.update()
    # flush the gradients as soon as we can, no need for this memory anymore
    optimizer.zero_grad(set_to_none=True)

    # timing and logging
    t1 = time.time()
    dt = t1 - t0
    t0 = t1
    # get loss as float. note: this is a CPU-GPU sync point
    # scale up to undo the division above, approximating the true total loss (exact would have been a sum)
    lossf = loss.item() * gradient_accumulation_steps
    print(f"iter {iter_num}: loss {lossf:.4f}, time {dt*1000:.2f}ms")

    iter_num += 1
    local_iter_num += 1
    # termination conditions
    if iter_num > max_iters:
        break
=======
"""
The training script for running on a single gpu
"""
import os
import time
import math
from contextlib import nullcontext
import numpy as np

import torch
import torch._dynamo
torch._dynamo.config.suppress_errors = True
# import sys
# sys.exit()
from model import MemorizingGPT
# default config values designed to train a gpt2 (124M) on OpenWebText
# I/O
out_dir = 'out'
eval_interval = 200 # 2000 for openwebtext, 200 for tinyshakespeare
eval_iters = 200
init_from = 'scratch' # 'scratch' or 'resume'
# data
dataset = 'tinyshakespeare' # 'openwebtext'
gradient_accumulation_steps = 64 # used to simulate larger batch sizes
batch_size = 1 # if gradient_accumulation_steps > 1, this is the micro-batch size (8 for openwebtext and T4 on Google Colab)
# adamw optimizer
learning_rate = 6e-4 # max learning rate
max_iters = 200 # total number of training iterations (600000 for openwebtext, 200 for tinyshakespeare)
weight_decay = 1e-1
beta1 = 0.9
beta2 = 0.95
grad_clip = 1.0 # clip gradients at this value, or disable if == 0.0
# learning rate decay settings
decay_lr = True # whether to decay the learning rate
warmup_iters = 20 # how many steps to warm up for (2000 for openwebtext, 20 for tinyshakespeare)
lr_decay_iters = 200 # should be ~= max_iters per Chinchilla (600000 for openwebtext, 200 for tinyshakespeare)
min_lr = 6e-5 # minimum learning rate, should be ~= learning_rate/10 per Chinchilla
# attempt to autodetect device
device = "cpu" # examples: 'cpu', 'cuda', 'cuda:0', 'cuda:1' etc., or try 'mps' on macbooks
if torch.cuda.is_available():
    device = "cuda"
elif hasattr(torch.backends, "mps") and torch.backends.mps.is_available():
    device = "mps"
print(f"using device: {device}")
# 'float32', 'bfloat16', or 'float16', the latter will auto implement a GradScaler
dtype = 'float16' if torch.cuda.is_available() and torch.cuda.is_bf16_supported() else 'float16'
compile = True if device == "cuda" else False # use PyTorch 2.0 to compile the model to be faster
# -----------------------------------------------------------------------------
class GPTConfig:
    block_size: int = 512 # (512) how far back does the model look? i.e. context size
    vocab_size: int = 50304 # GPT-2 vocab_size of 50257, padded up to nearest multiple of 64 for efficiency
    n_layer: int = 12 # size of the model
    n_head: int = 12 # size of the model
    n_embd: int = 768 # size of the model
    dropout: float = 0.1 # for determinism
    bias: bool = True # True: bias in Linears and LayerNorms, like GPT-2. False: a bit better and faster
    max_knn_memories: bool = 130943 # the maximum number of memories that will be stored locally

# we are running on a single gpu, and one process
tokens_per_iter = gradient_accumulation_steps * batch_size * GPTConfig.block_size
print(f"tokens per iteration will be: {tokens_per_iter:,}")

os.makedirs(out_dir, exist_ok=True)
torch.manual_seed(1337)
torch.backends.cuda.matmul.allow_tf32 = True # allow tf32 on matmul
torch.backends.cudnn.allow_tf32 = True # allow tf32 on cudnn
device_type = 'cuda' if 'cuda' in device else 'cpu' # for later use in torch.autocast
# note: float16 data type will automatically use a GradScaler
ptdtype = {'float32': torch.float32, 'bfloat16': torch.bfloat16, 'float16': torch.float16}[dtype]
ctx = nullcontext() if device_type == 'cpu' else torch.amp.autocast(device_type=device_type, dtype=ptdtype)

# poor man's data loader
data_dir = os.path.join('data', dataset)
def get_batch(split):
    # We recreate np.memmap every batch to avoid a memory leak, as per
    # https://stackoverflow.com/questions/45132940/numpy-memmap-memory-usage-want-to-iterate-once/61472122#61472122
    if split == 'train':
        data = np.memmap(os.path.join(data_dir, 'train.bin'), dtype=np.uint16, mode='r')
    else:
        data = np.memmap(os.path.join(data_dir, 'val.bin'), dtype=np.uint16, mode='r')
    ix = torch.randint(len(data) - GPTConfig.block_size, (batch_size,))
    x = torch.stack([torch.from_numpy((data[i:i+GPTConfig.block_size]).astype(np.int64)) for i in ix])
    y = torch.stack([torch.from_numpy((data[i+1:i+1+GPTConfig.block_size]).astype(np.int64)) for i in ix])
    if device_type == 'cuda':
        # pin arrays x,y, which allows us to move them to GPU asynchronously (non_blocking=True)
        x, y = x.pin_memory().to(device, non_blocking=True), y.pin_memory().to(device, non_blocking=True)

    else:
        x, y = x.to(device), y.to(device)

    return x, y

# init these up here, can override if init_from='resume' (i.e. from a checkpoint)
iter_num = 0
best_val_loss = 1e9

if init_from == 'scratch':
    # init a new model from scratch
    print("Initializing a new model from scratch")
    model = MemorizingGPT(GPTConfig)
elif init_from == 'resume':
    print(f"Resuming training from {out_dir}")
    # resume training from a checkpoint.
    ckpt_path = os.path.join(out_dir, 'ckpt.pt')
    checkpoint = torch.load(ckpt_path, map_location=device)
    # create the model
    model = MemorizingGPT(GPTConfig)
    state_dict = checkpoint['model']
    # fix the keys of the state dictionary :(
    # honestly no idea how checkpoints sometimes get this prefix, have to debug more
    unwanted_prefix = '_orig_mod.'
    for k,v in list(state_dict.items()):
        if k.startswith(unwanted_prefix):
            state_dict[k[len(unwanted_prefix):]] = state_dict.pop(k)
    model.load_state_dict(state_dict)
    iter_num = checkpoint['iter_num']
    best_val_loss = checkpoint['best_val_loss']
# crop down the model block size if desired, using model surgery
if GPTConfig.block_size < model.config.block_size:
    model.crop_block_size(GPTConfig.block_size)
model.to(device)

# initialize a GradScaler. If enabled=False scaler is a no-op
scaler = torch.amp.GradScaler(device, enabled=(dtype == 'float16'))

# optimizer
optimizer = model.configure_optimizers(weight_decay, learning_rate, (beta1, beta2), device_type)
if init_from == 'resume':
    optimizer.load_state_dict(checkpoint['optimizer'])
checkpoint = None # free up memory

# compile the model
if compile:
    print("compiling the model... (takes a ~minute)")
    model = torch.compile(model) # requires PyTorch 2.0

# helps estimate an arbitrarily accurate loss over either split using many batches
@torch.no_grad()
def estimate_loss():
    out = {}
    model.eval()
    for split in ['train', 'val']:
        losses = torch.zeros(eval_iters)
        logits = None
        model.knn.clear()
        for k in range(eval_iters):
            X, Y = get_batch(split)
            with ctx:
                logits, loss = model(X, Y, xl_memories = logits)
            losses[k] = loss.item()
        out[split] = losses.mean()
    model.train()
    return out

# learning rate decay scheduler (cosine with warmup)
def get_lr(it):
    # 1) linear warmup for warmup_iters steps
    if it < warmup_iters:
        return learning_rate * it / warmup_iters
    # 2) if it > lr_decay_iters, return min learning rate
    if it > lr_decay_iters:
        return min_lr
    # 3) in between, use cosine decay down to min learning rate
    decay_ratio = (it - warmup_iters) / (lr_decay_iters - warmup_iters)
    assert 0 <= decay_ratio <= 1
    coeff = 0.5 * (1.0 + math.cos(math.pi * decay_ratio)) # coeff ranges 0..1
    return min_lr + coeff * (learning_rate - min_lr)

# training loop
X, Y = get_batch('train') # fetch the very first batch
t0 = time.time()
local_iter_num = 0 # number of iterations in the lifetime of this process
while True:

    # determine and set the learning rate for this iteration
    lr = get_lr(iter_num) if decay_lr else learning_rate
    for param_group in optimizer.param_groups:
        param_group['lr'] = lr

    # evaluate the loss on train/val sets and write checkpoints
    if iter_num % eval_interval == 0:
        losses = estimate_loss()
        print(f"step {iter_num}: train loss {losses['train']:.4f}, val loss {losses['val']:.4f}")
        if losses['val'] < best_val_loss:
            best_val_loss = losses['val']
            if iter_num > 0:
                checkpoint = {
                    'model': model.state_dict(),
                    'optimizer': optimizer.state_dict(),
                    'iter_num': iter_num,
                    'best_val_loss': best_val_loss,
                }
                print(f"saving checkpoint to {out_dir}")
                torch.save(checkpoint, os.path.join(out_dir, 'ckpt.pt'))

    # Clear XL memories
    logits = None
    # Clear KNN memory
    model.knn.clear()
    # forward backward update, with optional gradient accumulation to simulate larger batch size
    # and using the GradScaler if data type is float16
    for micro_step in range(gradient_accumulation_steps):
        with ctx:
            logits, loss = model(X, Y, xl_memories=logits)
            loss = loss / gradient_accumulation_steps # scale the loss to account for gradient accumulation
        # immediately async prefetch next batch while model is doing the forward pass on the GPU
        X, Y = get_batch('train')
        # backward pass, with gradient scaling if training in fp16
        scaler.scale(loss).backward()
    # clip the gradient
    if grad_clip != 0.0:
        scaler.unscale_(optimizer)
        torch.nn.utils.clip_grad_norm_(model.parameters(), grad_clip)
    # step the optimizer and scaler if training in fp16
    scaler.step(optimizer)
    scaler.update()
    # flush the gradients as soon as we can, no need for this memory anymore
    optimizer.zero_grad(set_to_none=True)

    # timing and logging
    t1 = time.time()
    dt = t1 - t0
    t0 = t1
    # get loss as float. note: this is a CPU-GPU sync point
    # scale up to undo the division above, approximating the true total loss (exact would have been a sum)
    lossf = loss.item() * gradient_accumulation_steps
    print(f"iter {iter_num}: loss {lossf:.4f}, time {dt*1000:.2f}ms")

    iter_num += 1
    local_iter_num += 1
    # termination conditions
    if iter_num > max_iters:
        break
>>>>>>> f51d499a
<|MERGE_RESOLUTION|>--- conflicted
+++ resolved
@@ -1,6 +1,5 @@
-<<<<<<< HEAD
 """
-This training script for running on a single gpu
+The training script for running on a single gpu
 """
 import os
 import time
@@ -9,6 +8,8 @@
 import numpy as np
 
 import torch
+import torch._dynamo
+torch._dynamo.config.suppress_errors = True
 # import sys
 # sys.exit()
 from model import MemorizingGPT
@@ -42,7 +43,7 @@
     device = "mps"
 print(f"using device: {device}")
 # 'float32', 'bfloat16', or 'float16', the latter will auto implement a GradScaler
-dtype = 'bfloat16' if torch.cuda.is_available() and torch.cuda.is_bf16_supported() else 'float16'
+dtype = 'float16' if torch.cuda.is_available() and torch.cuda.is_bf16_supported() else 'float16'
 compile = True if device == "cuda" else False # use PyTorch 2.0 to compile the model to be faster
 # -----------------------------------------------------------------------------
 class GPTConfig:
@@ -230,239 +231,4 @@
     local_iter_num += 1
     # termination conditions
     if iter_num > max_iters:
-        break
-=======
-"""
-The training script for running on a single gpu
-"""
-import os
-import time
-import math
-from contextlib import nullcontext
-import numpy as np
-
-import torch
-import torch._dynamo
-torch._dynamo.config.suppress_errors = True
-# import sys
-# sys.exit()
-from model import MemorizingGPT
-# default config values designed to train a gpt2 (124M) on OpenWebText
-# I/O
-out_dir = 'out'
-eval_interval = 200 # 2000 for openwebtext, 200 for tinyshakespeare
-eval_iters = 200
-init_from = 'scratch' # 'scratch' or 'resume'
-# data
-dataset = 'tinyshakespeare' # 'openwebtext'
-gradient_accumulation_steps = 64 # used to simulate larger batch sizes
-batch_size = 1 # if gradient_accumulation_steps > 1, this is the micro-batch size (8 for openwebtext and T4 on Google Colab)
-# adamw optimizer
-learning_rate = 6e-4 # max learning rate
-max_iters = 200 # total number of training iterations (600000 for openwebtext, 200 for tinyshakespeare)
-weight_decay = 1e-1
-beta1 = 0.9
-beta2 = 0.95
-grad_clip = 1.0 # clip gradients at this value, or disable if == 0.0
-# learning rate decay settings
-decay_lr = True # whether to decay the learning rate
-warmup_iters = 20 # how many steps to warm up for (2000 for openwebtext, 20 for tinyshakespeare)
-lr_decay_iters = 200 # should be ~= max_iters per Chinchilla (600000 for openwebtext, 200 for tinyshakespeare)
-min_lr = 6e-5 # minimum learning rate, should be ~= learning_rate/10 per Chinchilla
-# attempt to autodetect device
-device = "cpu" # examples: 'cpu', 'cuda', 'cuda:0', 'cuda:1' etc., or try 'mps' on macbooks
-if torch.cuda.is_available():
-    device = "cuda"
-elif hasattr(torch.backends, "mps") and torch.backends.mps.is_available():
-    device = "mps"
-print(f"using device: {device}")
-# 'float32', 'bfloat16', or 'float16', the latter will auto implement a GradScaler
-dtype = 'float16' if torch.cuda.is_available() and torch.cuda.is_bf16_supported() else 'float16'
-compile = True if device == "cuda" else False # use PyTorch 2.0 to compile the model to be faster
-# -----------------------------------------------------------------------------
-class GPTConfig:
-    block_size: int = 512 # (512) how far back does the model look? i.e. context size
-    vocab_size: int = 50304 # GPT-2 vocab_size of 50257, padded up to nearest multiple of 64 for efficiency
-    n_layer: int = 12 # size of the model
-    n_head: int = 12 # size of the model
-    n_embd: int = 768 # size of the model
-    dropout: float = 0.1 # for determinism
-    bias: bool = True # True: bias in Linears and LayerNorms, like GPT-2. False: a bit better and faster
-    max_knn_memories: bool = 130943 # the maximum number of memories that will be stored locally
-
-# we are running on a single gpu, and one process
-tokens_per_iter = gradient_accumulation_steps * batch_size * GPTConfig.block_size
-print(f"tokens per iteration will be: {tokens_per_iter:,}")
-
-os.makedirs(out_dir, exist_ok=True)
-torch.manual_seed(1337)
-torch.backends.cuda.matmul.allow_tf32 = True # allow tf32 on matmul
-torch.backends.cudnn.allow_tf32 = True # allow tf32 on cudnn
-device_type = 'cuda' if 'cuda' in device else 'cpu' # for later use in torch.autocast
-# note: float16 data type will automatically use a GradScaler
-ptdtype = {'float32': torch.float32, 'bfloat16': torch.bfloat16, 'float16': torch.float16}[dtype]
-ctx = nullcontext() if device_type == 'cpu' else torch.amp.autocast(device_type=device_type, dtype=ptdtype)
-
-# poor man's data loader
-data_dir = os.path.join('data', dataset)
-def get_batch(split):
-    # We recreate np.memmap every batch to avoid a memory leak, as per
-    # https://stackoverflow.com/questions/45132940/numpy-memmap-memory-usage-want-to-iterate-once/61472122#61472122
-    if split == 'train':
-        data = np.memmap(os.path.join(data_dir, 'train.bin'), dtype=np.uint16, mode='r')
-    else:
-        data = np.memmap(os.path.join(data_dir, 'val.bin'), dtype=np.uint16, mode='r')
-    ix = torch.randint(len(data) - GPTConfig.block_size, (batch_size,))
-    x = torch.stack([torch.from_numpy((data[i:i+GPTConfig.block_size]).astype(np.int64)) for i in ix])
-    y = torch.stack([torch.from_numpy((data[i+1:i+1+GPTConfig.block_size]).astype(np.int64)) for i in ix])
-    if device_type == 'cuda':
-        # pin arrays x,y, which allows us to move them to GPU asynchronously (non_blocking=True)
-        x, y = x.pin_memory().to(device, non_blocking=True), y.pin_memory().to(device, non_blocking=True)
-
-    else:
-        x, y = x.to(device), y.to(device)
-
-    return x, y
-
-# init these up here, can override if init_from='resume' (i.e. from a checkpoint)
-iter_num = 0
-best_val_loss = 1e9
-
-if init_from == 'scratch':
-    # init a new model from scratch
-    print("Initializing a new model from scratch")
-    model = MemorizingGPT(GPTConfig)
-elif init_from == 'resume':
-    print(f"Resuming training from {out_dir}")
-    # resume training from a checkpoint.
-    ckpt_path = os.path.join(out_dir, 'ckpt.pt')
-    checkpoint = torch.load(ckpt_path, map_location=device)
-    # create the model
-    model = MemorizingGPT(GPTConfig)
-    state_dict = checkpoint['model']
-    # fix the keys of the state dictionary :(
-    # honestly no idea how checkpoints sometimes get this prefix, have to debug more
-    unwanted_prefix = '_orig_mod.'
-    for k,v in list(state_dict.items()):
-        if k.startswith(unwanted_prefix):
-            state_dict[k[len(unwanted_prefix):]] = state_dict.pop(k)
-    model.load_state_dict(state_dict)
-    iter_num = checkpoint['iter_num']
-    best_val_loss = checkpoint['best_val_loss']
-# crop down the model block size if desired, using model surgery
-if GPTConfig.block_size < model.config.block_size:
-    model.crop_block_size(GPTConfig.block_size)
-model.to(device)
-
-# initialize a GradScaler. If enabled=False scaler is a no-op
-scaler = torch.amp.GradScaler(device, enabled=(dtype == 'float16'))
-
-# optimizer
-optimizer = model.configure_optimizers(weight_decay, learning_rate, (beta1, beta2), device_type)
-if init_from == 'resume':
-    optimizer.load_state_dict(checkpoint['optimizer'])
-checkpoint = None # free up memory
-
-# compile the model
-if compile:
-    print("compiling the model... (takes a ~minute)")
-    model = torch.compile(model) # requires PyTorch 2.0
-
-# helps estimate an arbitrarily accurate loss over either split using many batches
-@torch.no_grad()
-def estimate_loss():
-    out = {}
-    model.eval()
-    for split in ['train', 'val']:
-        losses = torch.zeros(eval_iters)
-        logits = None
-        model.knn.clear()
-        for k in range(eval_iters):
-            X, Y = get_batch(split)
-            with ctx:
-                logits, loss = model(X, Y, xl_memories = logits)
-            losses[k] = loss.item()
-        out[split] = losses.mean()
-    model.train()
-    return out
-
-# learning rate decay scheduler (cosine with warmup)
-def get_lr(it):
-    # 1) linear warmup for warmup_iters steps
-    if it < warmup_iters:
-        return learning_rate * it / warmup_iters
-    # 2) if it > lr_decay_iters, return min learning rate
-    if it > lr_decay_iters:
-        return min_lr
-    # 3) in between, use cosine decay down to min learning rate
-    decay_ratio = (it - warmup_iters) / (lr_decay_iters - warmup_iters)
-    assert 0 <= decay_ratio <= 1
-    coeff = 0.5 * (1.0 + math.cos(math.pi * decay_ratio)) # coeff ranges 0..1
-    return min_lr + coeff * (learning_rate - min_lr)
-
-# training loop
-X, Y = get_batch('train') # fetch the very first batch
-t0 = time.time()
-local_iter_num = 0 # number of iterations in the lifetime of this process
-while True:
-
-    # determine and set the learning rate for this iteration
-    lr = get_lr(iter_num) if decay_lr else learning_rate
-    for param_group in optimizer.param_groups:
-        param_group['lr'] = lr
-
-    # evaluate the loss on train/val sets and write checkpoints
-    if iter_num % eval_interval == 0:
-        losses = estimate_loss()
-        print(f"step {iter_num}: train loss {losses['train']:.4f}, val loss {losses['val']:.4f}")
-        if losses['val'] < best_val_loss:
-            best_val_loss = losses['val']
-            if iter_num > 0:
-                checkpoint = {
-                    'model': model.state_dict(),
-                    'optimizer': optimizer.state_dict(),
-                    'iter_num': iter_num,
-                    'best_val_loss': best_val_loss,
-                }
-                print(f"saving checkpoint to {out_dir}")
-                torch.save(checkpoint, os.path.join(out_dir, 'ckpt.pt'))
-
-    # Clear XL memories
-    logits = None
-    # Clear KNN memory
-    model.knn.clear()
-    # forward backward update, with optional gradient accumulation to simulate larger batch size
-    # and using the GradScaler if data type is float16
-    for micro_step in range(gradient_accumulation_steps):
-        with ctx:
-            logits, loss = model(X, Y, xl_memories=logits)
-            loss = loss / gradient_accumulation_steps # scale the loss to account for gradient accumulation
-        # immediately async prefetch next batch while model is doing the forward pass on the GPU
-        X, Y = get_batch('train')
-        # backward pass, with gradient scaling if training in fp16
-        scaler.scale(loss).backward()
-    # clip the gradient
-    if grad_clip != 0.0:
-        scaler.unscale_(optimizer)
-        torch.nn.utils.clip_grad_norm_(model.parameters(), grad_clip)
-    # step the optimizer and scaler if training in fp16
-    scaler.step(optimizer)
-    scaler.update()
-    # flush the gradients as soon as we can, no need for this memory anymore
-    optimizer.zero_grad(set_to_none=True)
-
-    # timing and logging
-    t1 = time.time()
-    dt = t1 - t0
-    t0 = t1
-    # get loss as float. note: this is a CPU-GPU sync point
-    # scale up to undo the division above, approximating the true total loss (exact would have been a sum)
-    lossf = loss.item() * gradient_accumulation_steps
-    print(f"iter {iter_num}: loss {lossf:.4f}, time {dt*1000:.2f}ms")
-
-    iter_num += 1
-    local_iter_num += 1
-    # termination conditions
-    if iter_num > max_iters:
-        break
->>>>>>> f51d499a
+        break